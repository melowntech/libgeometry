--- conflicted
+++ resolved
@@ -622,7 +622,6 @@
     return pmesh;
 }
 
-<<<<<<< HEAD
 FaceFaceTable getFaceFaceTableNonManifold(const Mesh& mesh)
 {
     auto edgeMap { getNonManifoldEdgeMap(mesh) };
@@ -651,11 +650,8 @@
     return ffTable;
 }
 
-Mesh::pointer removeIsolatedVertices( const Mesh& imesh ){
-=======
 Mesh::pointer removeIsolatedVertices( const Mesh& imesh )
 {
->>>>>>> 147c9342
     auto pmesh(std::make_shared<geometry::Mesh>());
     auto & mesh(*pmesh);
 
